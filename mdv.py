#!/usr/bin/env python
# coding: utf-8

"""
Usage:
    mdv [-t THEME] [-T C_THEME] [-x] [-l] [-L] [-c COLS] [MDFILE]

Options:
    MDFIlE    : path to markdown file
    -t THEME  : key within the color ansi_table.json. 'random' accepted.
    -T C_THEME: pygments theme for code highlight. If not set: Use THEME.
    -l        : light background (not yet supported)
    -L        : display links
    -x        : Do not try guess code lexer (guessing is a bit slow)
    -c COLS   : fix columns to this (default: your terminal width)

Notes:

    Call the main function with markdown string at hand to get a formatted one
    back

    Theme rollers:
    mdv -T all:  All available code styles on the given file.
    mdv -t all:  All available md   styles on the given file.
                 If file is not given we use a short sample file.

    So to see all code hilite variations with a given theme:
        Say C_THEME = all and fix THEME
    Setting both to all will probably spin your beach ball, at least on OSX.
"""

<<<<<<< HEAD
if __name__ == '__main__':
    # Make Py2 >>> Py3:
    import os, sys; reload(sys); sys.setdefaultencoding('utf-8')
    # no? see http://stackoverflow.com/a/29832646/4583360 ...
=======
# Makes Py2 > Py3:
import os, sys; reload(sys); sys.setdefaultencoding('utf-8')
# no? see http://stackoverflow.com/a/29832646/4583360 ...
>>>>>>> 7329b57f

# code analysis for hilite:
try:
    from pygments import lex, token
    from pygments.lexers import get_lexer_by_name, guess_lexer
    have_pygments = True
except ImportError:
    have_pygments = False


import markdown, re
from docopt import docopt
import markdown.util
from markdown.util import etree
from markdown.extensions.tables import TableExtension
from random import randint
from tabulate import tabulate
from json import loads
from markdown.treeprocessors import Treeprocessor
from markdown.extensions import Extension, fenced_code
from HTMLParser import HTMLParser

# ---------------------------------------------------------------------- Config
txt_block_cut, code_pref, list_pref, br_ends = '✂', '░ ', '- ', '◈'
# ansi cols (default):
# R: Red (warnings), L: low visi, BG: background, BGL: background light, C=code
# H1 - H5 = the theme, the numbers are the ansi color codes:
H1,  H2,  H3,  H4,  H5, R,   L,  BG, BGL, T,   TL, C   = \
231, 153, 117, 109, 65, 124, 59, 16, 188, 188, 59, 102
# Code (C is fallback if we have no lexer). Default: Same theme:
CH1, CH2, CH3, CH4, CH5 = H1, H2, H3, H4, H5

code_hl = { "Keyword" : 'CH3', "Name" : 'CH1',
            "Comment" : 'L',  "String": 'CH4',
            "Error"   : 'R',  "Number": 'CH4',
            "Operator": 'CH5',
            "Generic" : 'CH2'
            }

admons = {'note'     : 'H3', 'warning': 'R',
          'attention': 'H1', 'hint'   : 'H4',
          'summary'  : 'H1', 'hint'   : 'H4',
          'question' : 'H5', 'danger' : 'R',
          'caution'  : 'H2'
         }

def_lexer = 'python'
guess_lexer = True
# also global. but not in use, BG handling can get pretty involved, to do with
# taste, since we don't know the term backg....:
background = BG

# normal text color:
color = T

show_links = None

# columns(!) - may be set to smaller width:
try:
    term_rows, term_columns = os.popen('stty size', 'r').read().split()
    term_columns = int(term_columns)
except:
    print '!! Could not derive your terminal width !!'
    term_columns = 80

# could be given, otherwise read from ansi_tables.json:
themes = {}


# sample for the theme roller feature:
md_sample = ''

# ------------------------------------------------------------------ End Config
# below here you have to *know* what u r doing... (since I didn't too much)

def read_themes():
    if not themes:
        with open(j(mydir, 'ansi_tables.json')) as f:
            themes.update(loads(f.read()))
    return themes


# can unescape:
html_parser = HTMLParser()

def make_sample():
    """ theme roller """
    if md_sample:
        # user has set another:
        return md_sample
    _md = []
    for hl in range(1, 7): _md.append('#' * hl + ' ' + 'Header %s' % hl)
    this = open(__file__).read().split('"""', 3)[2].splitlines()[:10]
    _md.append('```python\n""" Test """\n%s\n```' % '\n'.join(this).strip())
    _md.append("""
| Tables            | Fmt            |
| -- | -- |
| !!! hint: wrapped | 0.1 **strong** |
    """)
    for ad in admons.keys()[:1]:
        _md.append('!!! %s: title\n    this is a %s\n' % (ad, ad.capitalize()))
    globals()['md_sample'] = \
              '\n'.join(_md) + '\n\n``You`` like **__id__**, *__name__*?\n'



code_hl_tokens = {}
def build_hl_by_token():
    # replace code strs with tokens:
    for k, col in code_hl.items():
        code_hl_tokens[getattr(token, k)] = globals()[col]


ansi_escape = re.compile(r'\x1b[^m]*m')
def clean_ansi(s):
    # if someone does not want the color foo:
    return ansi_escape.sub('', s)

# markers:
code_start, code_end = '\x07', '\x08'
stng_start, stng_end = '\x09', '\x10'
emph_start, emph_end = '\x11', '\x12'
punctuationmark      = '\x13'
fenced_codemark      = '\x14'

def j(p, f):
    return os.path.join(p, f)

mydir = os.path.abspath(__file__).rsplit('/', 1)[0]

def set_theme(theme=None, for_code=None):
    """ set md and code theme """
    try:
        if theme == 'default':
            return
        theme = theme or os.environ.get('AXC_THEME', 'random')
        # all the themes from here:
        themes = read_themes()
        if theme == 'random':
            rand = randint(0, len(themes)-1)
            theme = themes.keys()[rand]
        t = themes.get(theme)
        if not t or len(t.get('ct')) != 5:
            # leave defaults:
            return
        _for = ''
        if for_code:
            _for = ' (code)'
        print >> sys.stderr, low('theme%s: %s (%s)' % (_for, theme,
                                                       t.get('name')))
        t = t['ct']
        cols = (t[0], t[1], t[2], t[3], t[4])
        if for_code:
            global CH1, CH2, CH3, CH4, CH5
            CH1, CH2, CH3, CH4, CH5 = cols
        else:
            global H1, H2, H3, H4, H5
            # set the colors now from the ansi codes in the theme:
            H1, H2, H3, H4, H5 = cols
    finally:
        if for_code:
            build_hl_by_token()


def col_bg(c):
    """ colorize background """
    return '\033[48;5;%sm' % c

def col(s, c, bg=0, no_reset=0):
    """
    print col('foo', 124) -> red 'foo' on the terminal
    c = color, s the value to colorize """
    reset = reset_col
    if no_reset:
        reset = ''
    for _strt, _end, _col in ((code_start, code_end, H2),
                              (stng_start, stng_end, H2),
                              (emph_start, emph_end, H3)):
        if _strt in s:
            # inline code:
            s = s.replace(_strt, col('', _col, bg=background, no_reset=1))
            s = s.replace(_end , col('', c, no_reset=1))

    s =  '\033[38;5;%sm%s%s' % (c, s, reset)
    if bg:
        pass
        #s = col_bg(bg) + s
    return s

reset_col = '\033[0m'

def low(s):
    # shorthand
    return col(s, L)

def plain(s, **kw):
    # when a tag is not found:
    return col(s, T)


# --------------------------------------------------------- Tag formatter funcs
class Tags:
    """ can be overwritten in derivations. """
    # @staticmethod everywhere is eye cancer, so we instantiate it later
    def h(_, s, level):
        return '\n%s%s' % (low('#' * 0), col(s, globals()['H%s' % level]))
    def h1(_, s, **kw): return _.h(s, 1)
    def h2(_, s, **kw): return _.h(s, 2)
    def h3(_, s, **kw): return _.h(s, 3)
    def h4(_, s, **kw): return _.h(s, 4)
    def h5(_, s, **kw): return _.h(s, 5)
    def h6(_, s, **kw): return _.h(s, 5) # have not more then 5
    def h7(_, s, **kw): return _.h(s, 5) # cols in the themes, low them all
    def h8(_, s, **kw): return _.h(s, 5)

    def p (_, s, **kw): return col(s, T)
    def a (_, s, **kw): return col(s, L)
    def hr(_, s, **kw):
        # we want nice line seps:
        hir = kw.get('hir', 1)
        ind = (hir - 1) * ' '
        l = term_columns - ((2 * len(ind)) + 2)
        s = e = col(br_ends, globals()['H%s' % hir])
        return low('\n%s%s%s%s%s\n' % (ind, s, '─' * l, e, ind))

    def code(_, s, from_fenced_block = None, **kw):
        """ md code AND ``` style fenced raw code ends here"""
        lang = kw.get('lang')

        raw_code = s
        if have_pygments:
            lexer = 0
            if lang:
                try:
                    lexer = get_lexer_by_name(lang)
                except ValueError:
                    print col(R, 'Lexer for %s not found' % lang)
            try:
                lexer = guess_lexer(raw_code)
            except:
                pass
            if not lexer:
                lexer = get_lexer_by_name(def_lexer)
            tokens = lex(raw_code, lexer)
            cod = []
            for t, v in tokens:
                if not v:
                    continue
                _col = code_hl_tokens.get(t)
                if _col:
                    cod.append(col(v, _col))
                else:
                    cod.append(v)
            s = ''.join(cod)


        # outest hir is 2, use it for fenced:
        ind = ' ' * kw.get('hir', 2)
        #if from_fenced_block: ... WE treat equal.

        # shift to the far left, no matter the indent (screenspace matters):
        firstl = s.split('\n')[0]
        del_spaces = ' ' * (len(firstl) - len(firstl.lstrip()))
        s = ('\n' + s).replace('\n%s' % del_spaces, '\n')[1:]

        # we want an indent of one and low vis prefix. this does it:
        code_lines = ('\n' + s).splitlines()
        prefix = ('\n%s%s %s' % (ind, low(code_pref), col('', C, no_reset=1)))
        code = prefix.join(code_lines)
        return code + '\n' + reset_col


inlines = '<em>', '<code>', '<strong>'
def is_text_node(el):
    """ """
    # strip our tag:
    html = etree.tostring(el).split('<%s' % el.tag, 1)[1].split('>',
            1)[1].rsplit('>', 1)[0]
    # do we start with another tagged child which is NOT in inlines:?
    if not html.startswith('<'):
        return 1, html
    for inline in inlines:
        if html.startswith(inline):
            return 1, html
    return 0, 0


# ----------------------------------------------------- Text Termcols Adaptions
def rewrap(el, t, ind, pref):
    """ Reasonably smart rewrapping checking punctuations """
    global term_columns
    cols = term_columns - len(ind + pref)
    if el.tag == 'code' or len(t) <= cols:
        return t
    # wrapping:
    # we want to keep existing linebreaks after punctuation
    # marks. the others we rewrap:

    puncs =  ',', '.', '?', '!', '-', ':'
    parts = []
    origp = t.splitlines()
    if len(origp) > 1:
        pos = -1
        while pos < len(origp) - 1:
            pos += 1
            # last char punctuation?
            if origp[pos][-1] not in puncs and \
                    not pos == len(origp) -1:
                # concat:
                parts.append(origp[pos].strip() + ' ' + \
                            origp[pos+1].strip())
                pos += 1
            else:
                parts.append(origp[pos].strip())
        t = '\n'.join(parts)
    # having only the linebreaks with puncs before we rewrap
    # now:
    parts = []
    for part in t.splitlines():
        parts.extend([part[i:i+cols] \
                        for i in range(0, len(part), cols)])
    # last remove leading ' ' (if '\n' came just before):
    t = []
    for p in parts:
        t.append(p.strip())
    return '\n'.join(t)




def split_blocks(text_block, w, cols, part_fmter=None):
    """ splits while multiline blocks vertically (for large tables) """
    ts = []
    for line in text_block.splitlines():
        parts = []
        # make equal len:
        line = line.ljust(w, ' ')
        # first part full width, others a bit indented:
        parts.append(line[:cols])
        scols = cols-2
        # the txt_block_cut in low makes the whole secondary tables
        # low. which i find a feature:
        # if you don't want it remove the col(.., L)
        parts.extend([' ' + col(txt_block_cut, L, no_reset=1) + \
                line[i:i+scols] \
                    for i in range(cols, len(line), scols)])
        ts.append(parts)

    blocks = []
    for block_part_nr in xrange(len(ts[0])):
        tpart = []
        for lines_block in ts:
            tpart.append(lines_block[block_part_nr])
        if part_fmter:
            part_fmter(tpart)
        tpart[1]  = col(tpart[1], H3)
        blocks.append('\n'.join(tpart))
    t = '\n'.join(blocks)
    return('\n%s\n' % t)




# ---------------------------------------------------- Create the treeprocessor
class AnsiPrinter(Treeprocessor):
    header_tags = ('h1', 'h2', 'h3', 'h4', 'h5', 'h6', 'h7', 'h8')

    def run(self, doc):
        tags = Tags()
        def get_attr(el, attr):
            for c in el.items():
                if c[0] == attr:
                    return c[1]
            return ''

        def formatter(el, out, hir=0, pref='', parent=None):
            """
            debugging:
            # if el.tag == 'div':
            # for c in el.getchildren()[3].getchildren(): print c.text, c
            """
            ss = etree.tostring
            done_inline = 0

            if el.tag == 'hr':
                return out.append(tags.hr('', hir=hir))

            if el.text or el.tag == 'p':
                el.text = el.text or ''
                # <a attributes>foo... -> we want "foo....". Is it a sub
                # tag or inline text?
                done_inline, html = is_text_node(el)

                if done_inline:
                    t = html.rsplit('<', 1)[0]
                    t = t.replace('<code>'  , code_start).replace(
                                 '</code>'  , code_end)
                    t = t.replace('<strong>', stng_start).replace(
                                 '</strong>', stng_end)
                    t = t.replace('<em>'    , emph_start).replace(
                                 '</em>'    , emph_end)
                    t = html_parser.unescape(t)
                else:
                    t = el.text

                t = t.strip()
                admon = ''
                pref = body_pref = ''
                if t.startswith('!!! '):
                    for k in admons:
                        if t[4:].startswith(k):
                            pref = body_pref = '┃ '
                            pref +=  (k.capitalize())
                            admon = k
                            t = t.split(k, 1)[1]

                # set the parent, e.g. nrs in ols:
                if el.get('pref'):
                    # first line pref, like '-':
                    pref = el.get('pref')
                    # next line prefs:
                    body_pref = ' ' * len(pref)
                    el.set('pref', '')

                ind = '  ' * hir
                if el.tag in self.header_tags:
                    # header level:
                    hl = int(el.tag[1:])
                    ind = ' ' * (hl - 1)
                    hir += hl

                t = rewrap(el, t, ind, pref)

                # indent. can color the prefixes now, no more len checks:
                if admon:
                    out.append('\n')
                    pref      = col(pref     , globals()[admons[admon]])
                    body_pref = col(body_pref, globals()[admons[admon]])


                if pref == list_pref:
                    pref = col(pref, H4)
                if pref.split('.', 1)[0].isdigit():
                    pref = col(pref, H3)

                t = ('\n' + ind + body_pref).join((t).splitlines())
                t = ind + pref + t


                # headers outer left: go sure.
                # actually... NO. commented out.
                # if el.tag in self.header_tags:
                #    pref = ''

                # calling the class Tags  functions
                out.append(getattr(tags, el.tag, plain)(t, hir=hir))
                if show_links:
                    for l in 'src', 'href':
                        if l in el.keys():
                            out[-1] += low('(%s) ' % get_attr(el, l))

                if admon:
                    out.append('\n')

            # have children?
            #    nr for ols:
            if done_inline:
                return

            if el.tag == 'table':
                # processed all here, in one sweep:
                # markdown ext gave us a xml tree from the ascii,
                # our part here is the cell formatting and into a
                # python nested list, then tabulate spits
                # out ascii again:
                def borders(t):
                    t[0] = t[-1] = low(t[0].replace('-', '─'))

                def fmt(cell, parent):
                    """ we just run the whole formatter - just with a fresh new
                    result list so that our 'out' is untouched """
                    _cell = []
                    formatter(cell, out=_cell, hir=0, parent=parent)
                    return '\n'.join(_cell)

                t = []
                for he_bo in 0, 1:
                    for Row in el[he_bo].getchildren():
                        row = []
                        t.append(row)
                        for cell in Row.getchildren():
                            row.append(fmt(cell, row))
                cols = term_columns
                # good ansi handling:
                tbl = tabulate(t)

                # do we have right room to indent it?
                # first line is seps, so no ansi esacapes foo:
                w = len(tbl.split('\n', 1)[0])
                if w <= cols:
                    t = tbl.splitlines()
                    borders(t)
                    out.extend(t)
                else:
                    # TABLE CUTTING WHEN NOT WIDTH FIT
                    # oh snap, the table bigger than our screen. hmm.
                    # hey lets split into vertical parts:
                    # but len calcs are hart, since we are crammed with esc.
                    # seqs.
                    # -> get rid of them:
                    tc = []
                    for row in t:
                        tc.append([])
                        l = tc[-1]
                        for cell in row:
                            l.append(clean_ansi(cell))
                    # again sam:
                    # note: we had to patch it, it inserted '\n' within cells!
                    table = tabulate(tc)
                    out.append(split_blocks(table, w, cols, part_fmter=borders))
                return



            nr = 0
            for c in el:
                if el.tag == 'ul' or el.tag == 'li':
                    c.set('pref', list_pref)
                elif el.tag == 'ol':
                    nr += 1
                    c.set('pref', str(nr) + ' ')

                # handle the ``` style unindented code blocks -> parsed as p:
                is_code = None
                formatter(c, out, hir+1, parent=el)
            if el.tag == 'ul' or el.tag == 'ol' and not out[-1] == '\n':
                out.append('\n')

        out = []
        formatter(doc, out)
        self.markdown.ansi = '\n'.join(out)


# Then tell markdown about it
class AnsiPrintExtension(Extension):
    def extendMarkdown(self, md, md_globals):
        ansi_print_ext = AnsiPrinter(md)
        md.treeprocessors.add('ansi_print_ext', ansi_print_ext, '>inline')






def main(md=None, filename=None, cols=None, theme=None, c_theme=None, bg=None,
         c_guess=-1, display_links=None, **kw):
    """ md is markdown string. alternatively we use filename and read """

    args = locals()
    if not md:
        if not filename:
            print 'Using sample markdown:'
            make_sample()
            md = args['md'] = md_sample
            print md
        else:
            with open(filename) as f:
                md = f.read()

    global term_columns
    # style rolers requested?
    if c_theme == 'all' or theme == 'all':
        args.pop('kw')
        themes = read_themes()
        for k, v in themes.items():
            if not filename:
                args['md'] = md_sample.replace('__id__', k).\
                                       replace('__name__', v['name'])
            print col('%s%s%s' % ('\n\n', '=' * term_columns,'\n'), L)
            # should really create an iterator here:
            if theme == 'all':
                args['theme'] = k
            else:
                args['c_theme'] = k
            print main(**args)
        return ''

    if cols:
        term_columns = int(cols)

    global show_links
    show_links = display_links

    if bg and bg == 'light':
        # not in use rite now:
        global background, color
        background = BGL
        color = T

    set_theme(theme)

    if not c_guess == -1:
        global guess_lexer
        guess_lexer = c_guess

    if c_theme:
        set_theme(c_theme, for_code=1)

    if c_theme or c_guess:
        # info:
        if not have_pygments:
            print col('No pygments, can not analyze code for hilite', R)


    # Create an instance of the Markdown class with the new extension
    MD = markdown.Markdown(extensions=[AnsiPrintExtension(),
                                       TableExtension(),
                                       fenced_code.FencedCodeExtension()])
    # html?
    MD.convert(md)

    # who wants html, here is our result:
    out = MD.ansi

    # The RAW html within source, incl. fenced code blocks:
    # phs are numbered like this in the md, we replace back:
    PH = markdown.util.HTML_PLACEHOLDER
    stash = MD.htmlStash
    nr = -1
    tags = Tags()
    for ph in stash.rawHtmlBlocks:
        nr += 1
        raw = html_parser.unescape(ph[0])
        pre = '<pre><code'
        if raw.startswith(pre):
            pre, raw = raw.split(pre, 1)
            raw = raw.split('>', 1)[1].rsplit('</code>', 1)[0]
            if 'class="' in pre:
                # language:
                lang = pre.split('class="', 1)[1].split('"')[0]
            else:
                lang = ''
            raw = tags.code(raw.strip(), from_fenced_block=1, lang=lang)
        out = out.replace(PH % nr, raw)

    # don't want these: gone through the extension now:
    # out = out.replace('```', '')
    return out

    #return '%s%s%s' % (col_bg(background), MD.ansi, reset_col)



if __name__ == '__main__':
    args = docopt(__doc__, version='mdv v0.1')

    print main(filename     =args.get('MDFILE')
              ,theme        =args.get('-t', 'random')
              ,cols         =args.get('-c')
              ,c_theme      =args.get('-T')
              ,c_guess      =args.get('-x')
              ,display_links=args.get('-L'))
<|MERGE_RESOLUTION|>--- conflicted
+++ resolved
@@ -29,16 +29,11 @@
     Setting both to all will probably spin your beach ball, at least on OSX.
 """
 
-<<<<<<< HEAD
 if __name__ == '__main__':
     # Make Py2 >>> Py3:
     import os, sys; reload(sys); sys.setdefaultencoding('utf-8')
     # no? see http://stackoverflow.com/a/29832646/4583360 ...
-=======
-# Makes Py2 > Py3:
-import os, sys; reload(sys); sys.setdefaultencoding('utf-8')
-# no? see http://stackoverflow.com/a/29832646/4583360 ...
->>>>>>> 7329b57f
+
 
 # code analysis for hilite:
 try:
